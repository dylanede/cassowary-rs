--- conflicted
+++ resolved
@@ -771,7 +771,6 @@
         }
         true
     }
-<<<<<<< HEAD
 
     /// Get the stored value for a variable.
     ///
@@ -781,12 +780,11 @@
         self.var_data.get(&v).and_then(|s| {
             self.rows.get(&s.1).map(|r| r.constant)
         }).unwrap_or(0.0)
-=======
+    }
 }
 
 impl Default for Solver {
     fn default() -> Self {
         Self::new()
->>>>>>> 5fbd7b2b
     }
 }